--- conflicted
+++ resolved
@@ -47,12 +47,9 @@
     <Reference Include="System.Xml" />
   </ItemGroup>
   <ItemGroup>
-<<<<<<< HEAD
     <Compile Include="CommonTypes\Attributes\Mandatory.cs" />
     <Compile Include="CommonTypes\Attributes\Optional.cs" />
-=======
     <Compile Include="CommonTypes\DataLicenses.cs" />
->>>>>>> d887f245
     <Compile Include="CommonTypes\ChangeMethods.cs" />
     <Compile Include="CommonTypes\StartEndTime.cs" />
     <Compile Include="CommonTypes\IStatus.cs" />
