﻿<?xml version="1.0" encoding="utf-8"?>
<Project ToolsVersion="12.0" DefaultTargets="Build" xmlns="http://schemas.microsoft.com/developer/msbuild/2003">
  <Import Project="$(MSBuildExtensionsPath)\$(MSBuildToolsVersion)\Microsoft.Common.props" Condition="Exists('$(MSBuildExtensionsPath)\$(MSBuildToolsVersion)\Microsoft.Common.props')" />
  <PropertyGroup>
    <Configuration Condition=" '$(Configuration)' == '' ">Debug</Configuration>
    <Platform Condition=" '$(Platform)' == '' ">AnyCPU</Platform>
    <ProjectGuid>{33836742-AF1D-4AA4-963F-B0A8E60E6480}</ProjectGuid>
    <OutputType>Library</OutputType>
    <AppDesignerFolder>Properties</AppDesignerFolder>
    <RootNamespace>org.GraphDefined.WWCP.Core</RootNamespace>
    <AssemblyName>org.GraphDefined.WWCP.Core</AssemblyName>
    <TargetFrameworkVersion>v4.8</TargetFrameworkVersion>
<<<<<<< HEAD
=======
    <LangVersion>8.0</LangVersion>
>>>>>>> 64ffe51b
    <FileAlignment>512</FileAlignment>
    <TargetFrameworkProfile />
  </PropertyGroup>
  <PropertyGroup Condition=" '$(Configuration)|$(Platform)' == 'Debug|AnyCPU' ">
    <DebugSymbols>true</DebugSymbols>
    <DebugType>full</DebugType>
    <Optimize>false</Optimize>
    <OutputPath>bin\Debug\</OutputPath>
    <DefineConstants>TRACE;DEBUG</DefineConstants>
    <ErrorReport>prompt</ErrorReport>
    <WarningLevel>4</WarningLevel>
    <CodeAnalysisRuleSet>..\WWCP.ruleset</CodeAnalysisRuleSet>
    <DocumentationFile>bin\Debug\org.GraphDefined.WWCP.Core.xml</DocumentationFile>
    <LangVersion>latest</LangVersion>
  </PropertyGroup>
  <PropertyGroup Condition=" '$(Configuration)|$(Platform)' == 'Release|AnyCPU' ">
    <DebugType>pdbonly</DebugType>
    <Optimize>true</Optimize>
    <OutputPath>bin\Release\</OutputPath>
    <DefineConstants>
    </DefineConstants>
    <ErrorReport>prompt</ErrorReport>
    <WarningLevel>4</WarningLevel>
    <DocumentationFile>bin\Release\org.GraphDefined.WWCP.Core.xml</DocumentationFile>
    <CodeAnalysisRuleSet>WWCP_Core.ruleset</CodeAnalysisRuleSet>
  </PropertyGroup>
  <ItemGroup>
    <Reference Include="Newtonsoft.Json, Version=6.0.0.0, Culture=neutral, PublicKeyToken=30ad4fe6b2a6aeed, processorArchitecture=MSIL">
      <SpecificVersion>False</SpecificVersion>
      <HintPath>..\..\Styx\libs\Newtonsoft.Json.dll</HintPath>
    </Reference>
    <Reference Include="System" />
    <Reference Include="System.Core" />
    <Reference Include="System.Xml.Linq" />
    <Reference Include="System.Data.DataSetExtensions" />
    <Reference Include="Microsoft.CSharp" />
    <Reference Include="System.Data" />
    <Reference Include="System.Xml" />
  </ItemGroup>
  <ItemGroup>
    <Compile Include="Commands\AdminStatus\IReceiveAdminStatus.cs" />
    <Compile Include="Commands\AdminStatus\ISendAdminStatus.cs" />
    <Compile Include="Commands\AdminStatus\AdminStatusPull.cs" />
    <Compile Include="Commands\AuthorizeStartStop\IAuthorizeStartStop.cs" />
    <Compile Include="Commands\AuthorizeStartStop\OnAuthorizeStartDelegates.cs" />
    <Compile Include="Commands\POIData\POIDataPull.cs" />
    <Compile Include="Commands\RemoteStartStop\RemoteStartResult.cs" />
    <Compile Include="Commands\SendCDRs\SendCDRResult.cs" />
    <Compile Include="Commands\Status\StatusPull.cs" />
    <Compile Include="CommonTypes\Crypto\CertificateSignature.cs" />
    <Compile Include="CommonTypes\Crypto\PublicKeyLifetime.cs" />
    <Compile Include="CommonTypes\Crypto\PublicKeyCertificate.cs" />
    <Compile Include="CommonTypes\Crypto\Certificate_Id.cs" />
    <Compile Include="CommonTypes\PINCrypto.cs" />
    <Compile Include="CommonTypes\RFIDUID10.cs" />
    <Compile Include="CommonTypes\RFIDUID7.cs" />
    <Compile Include="CommonTypes\RFIDUID4.cs" />
    <Compile Include="CommonTypes\ChargingLocation.cs" />
    <Compile Include="CommonTypes\Crypto\PublicKeyCertificates.cs" />
    <Compile Include="Delegates.cs" />
    <Compile Include="Entities\NetworkEntities\ANetworkChargingStationOperator.cs" />
    <Compile Include="RoamingNetwork\ChargingStationOperator\ChargingSession\ChargeDetailRecord_Id.cs" />
    <Compile Include="RoamingNetwork\ChargingStationOperator\ChargingSession\SignedMeteringValue.cs" />
    <Compile Include="Tracker\RoamingNetworkInfo.cs" />
    <Compile Include="Tracker\Tracker.cs" />
    <Compile Include="Tracker\Node_Id.cs" />
    <Compile Include="Tracker\Tracker_Id.cs" />
    <Compile Include="RoamingNetwork\ChargingStationOperator\ChargingSession\ChargeDetailRecordsStore.cs" />
    <Compile Include="RoamingNetwork\ChargingStationOperator\ChargingSession\ChargeDetailRecordCollection.cs" />
    <Compile Include="RoamingNetwork\ADataStore.cs" />
    <Compile Include="RoamingNetwork\ChargingStationOperator\ChargingReservation\ReservationCollection.cs" />
    <Compile Include="RoamingNetwork\ChargingStationOperator\ChargingReservation\ChargingReservationsStore.cs" />
    <Compile Include="RoamingNetwork\ChargingStationOperator\ChargingSession\ChargingSessionsStore.cs" />
    <Compile Include="RoamingNetwork\ChargingStationOperator\ChargingStation\PushChargingStationAdminStatusResult.cs" />
    <Compile Include="RoamingNetwork\ChargingStationOperator\ChargingPool\PushChargingPoolAdminStatusResult.cs" />
    <Compile Include="RoamingNetwork\ChargingStationOperator\ChargingTariff\ChargingTariffGroupExceptions.cs" />
    <Compile Include="RoamingNetwork\ChargingStationOperator\ChargingTariff\ChargingTariffGroup.cs" />
    <Compile Include="RoamingNetwork\ChargingStationOperator\ChargingTariff\ChargingTariffGroup_Id.cs" />
    <Compile Include="RoamingNetwork\ChargingStationOperator\PushChargingStationOperatorAdminStatusResult.cs" />
    <Compile Include="RoamingNetwork\PushRoamingNetworkAdminStatusResult.cs" />
    <Compile Include="Commands\AuthenticationData\IReceiveAuthenticationData.cs" />
    <Compile Include="Commands\AuthenticationData\ISendAuthenticationData.cs" />
    <Compile Include="Commands\AuthenticationData\OnPushAuthenticationData.cs" />
    <Compile Include="Commands\AuthenticationData\PushAuthenticationDataResult.cs" />
    <Compile Include="Commands\POIData\IPullPOIData.cs" />
    <Compile Include="Commands\POIData\ISendPOIData.cs" />
    <Compile Include="Commands\Status\IPullStatus.cs" />
    <Compile Include="Commands\SendCDRs\IReceiveChargeDetailRecords.cs" />
    <Compile Include="Commands\SendCDRs\ISendChargeDetailRecords.cs" />
    <Compile Include="Commands\POIData\IReceivePOIData.cs" />
    <Compile Include="Commands\Status\IReceiveStatus.cs" />
    <Compile Include="Commands\Status\IRemotePushStatusExtentions.cs" />
    <Compile Include="Commands\Status\ISendStatus.cs" />
    <Compile Include="Commands\AuthorizeStartStop\OnAuthorizeStopDelegates.cs" />
    <Compile Include="Commands\RemoteStartStop\OnRemoteStartDelegates.cs" />
    <Compile Include="Commands\RemoteStartStop\OnRemoteStopDelegates.cs" />
    <Compile Include="Commands\Reserve\ReserveDelegates.cs" />
    <Compile Include="Commands\Reserve\CancelReservationDelegates.cs" />
    <Compile Include="Commands\SendCDRs\OnGetCDRsDelegate.cs" />
    <Compile Include="RoamingNetwork\ChargingStationOperator\PushChargingStationOperatorStatusResult.cs" />
    <Compile Include="RoamingNetwork\ChargingStationOperator\ChargingStation\PushChargingStationStatusResult.cs" />
    <Compile Include="RoamingNetwork\ChargingStationOperator\ChargingPool\PushChargingPoolStatusResult.cs" />
    <Compile Include="RoamingNetwork\PushRoamingNetworkStatusResult.cs" />
    <Compile Include="CommonTypes\Priority.cs" />
    <Compile Include="CommonTypes\TransmissionTypes.cs" />
    <Compile Include="Entities\ABaseEMobilityEntity.cs" />
    <Compile Include="Entities\ACryptoEMobilityEntity.cs" />
    <Compile Include="RoamingNetwork\ChargingStationOperator\ChargingTariff\ChargingDimensionTypes.cs" />
    <Compile Include="RoamingNetwork\ChargingStationOperator\ChargingTariff\ChargingTariffExceptions.cs" />
    <Compile Include="RoamingNetwork\ChargingStationOperator\ChargingTariff\ChargingTariffElement.cs" />
    <Compile Include="RoamingNetwork\ChargingStationOperator\ChargingTariff\ChargingPriceComponent.cs" />
    <Compile Include="RoamingNetwork\ChargingStationOperator\ChargingTariff\ChargingTariffRestrictions.cs" />
    <Compile Include="RoamingNetwork\ChargingStationOperator\EVSEGroup\EVSEGroupExceptions.cs" />
    <Compile Include="RoamingNetwork\ChargingStationOperator\EVSEGroup\EVSEGroupStatusTypes.cs" />
    <Compile Include="RoamingNetwork\ChargingStationOperator\EVSEGroup\EVSEGroup.cs" />
    <Compile Include="RoamingNetwork\RoamingNetworkStatusSchedule.cs" />
    <Compile Include="RoamingNetwork\RoamingNetworkAdminStatusSchedule.cs" />
    <Compile Include="RoamingNetwork\ChargingStationOperator\ChargingPoolGroup\ChargingPoolGroupAdminStatusTypes.cs" />
    <Compile Include="RoamingNetwork\ChargingStationOperator\ChargingPoolGroup\ChargingPoolGroup_Id.cs" />
    <Compile Include="RoamingNetwork\ChargingStationOperator\ChargingPool\ChargingPoolStatusSchedule.cs" />
    <Compile Include="RoamingNetwork\ChargingStationOperator\ChargingPool\ChargingPoolAdminStatusSchedule.cs" />
    <Compile Include="RoamingNetwork\ChargingStationOperator\ChargingPool\RemoteDelegates.cs" />
    <Compile Include="RoamingNetwork\ChargingStationOperator\ChargingProduct\ChargingProduct.cs" />
    <Compile Include="RoamingNetwork\ChargingStationOperator\ChargingStationGroup\ChargingStationGroupStatusTypes.cs" />
    <Compile Include="RoamingNetwork\ChargingStationOperator\ChargingStationGroup\ChargingStationGroup_Id.cs" />
    <Compile Include="RoamingNetwork\ChargingStationOperator\ChargingStation\ChargingStationStatusSchedule.cs" />
    <Compile Include="RoamingNetwork\ChargingStationOperator\ChargingStation\ChargingStationAdminStatusSchedule.cs" />
    <Compile Include="RoamingNetwork\ChargingStationOperator\ChargingTariff\ChargingTariff.cs" />
    <Compile Include="RoamingNetwork\ChargingStationOperator\ChargingTariff\ChargingTariff_Id.cs" />
    <Compile Include="RoamingNetwork\ChargingStationOperator\EVSEGroup\EVSEGroupAdminStatusTypes.cs" />
    <Compile Include="RoamingNetwork\ChargingStationOperator\EVSEGroup\EVSEGroup_Id.cs" />
    <Compile Include="RoamingNetwork\ChargingStationOperator\EVSE\EVSEStatusSchedule.cs" />
    <Compile Include="RoamingNetwork\ChargingStationOperator\EVSE\EVSEAdminStatusSchedule.cs" />
    <Compile Include="RoamingNetwork\ChargingStationOperator\EVSE\EnvironmentalImpacts.cs" />
    <Compile Include="RoamingNetwork\ChargingStationOperator\EVSE\EnergySourceCategories.cs" />
    <Compile Include="RoamingNetwork\ChargingStationOperator\EVSE\EnergyMix.cs" />
    <Compile Include="RoamingNetwork\ParkingOperator\ParkingReservation\ParkingReservation.cs" />
    <Compile Include="RoamingNetwork\ParkingOperator\ParkingReservation\ParkingReservationCancellation.cs" />
    <Compile Include="RoamingNetwork\ParkingOperator\ParkingReservation\ParkingReservationLevel.cs" />
    <Compile Include="RoamingNetwork\ParkingOperator\ParkingReservation\ParkingReservation_Id.cs" />
    <Compile Include="RoamingNetwork\ParkingOperator\ParkingProduct\ParkingProduct.cs" />
    <Compile Include="RoamingNetwork\ParkingOperator\ParkingProduct\ParkingProduct_Id.cs" />
    <Compile Include="RoamingNetwork\RoamingNetworkAdminStatus.cs" />
    <Compile Include="RoamingNetwork\RoamingNetworkAdminStatusUpdate.cs" />
    <Compile Include="RoamingNetwork\RoamingNetworkStatus.cs" />
    <Compile Include="RoamingNetwork\RoamingNetworkStatusUpdate.cs" />
    <Compile Include="RoamingNetwork\ChargingStationOperator\ChargingStationOperatorAdminStatus.cs" />
    <Compile Include="RoamingNetwork\ChargingStationOperator\ChargingStationOperatorAdminStatusUpdate.cs" />
    <Compile Include="RoamingNetwork\ChargingStationOperator\ChargingStationOperatorStatus.cs" />
    <Compile Include="RoamingNetwork\ChargingStationOperator\ChargingStationOperatorStatusUpdate.cs" />
    <Compile Include="RoamingNetwork\ChargingStationOperator\ChargingPool\ChargingPoolDelegates.cs" />
    <Compile Include="RoamingNetwork\ChargingStationOperator\ChargingPool\ChargingPoolAdminStatus.cs" />
    <Compile Include="RoamingNetwork\ChargingStationOperator\ChargingPool\ChargingPoolAdminStatusUpdate.cs" />
    <Compile Include="RoamingNetwork\ChargingStationOperator\ChargingPool\ChargingPoolStatus.cs" />
    <Compile Include="RoamingNetwork\ChargingStationOperator\ChargingPool\ChargingPoolStatusUpdate.cs" />
    <Compile Include="RoamingNetwork\ChargingStationOperator\ChargingStation\ChargingStationDelegates.cs" />
    <Compile Include="RoamingNetwork\ChargingStationOperator\ChargingStation\ChargingStationAdminStatus.cs" />
    <Compile Include="RoamingNetwork\ChargingStationOperator\ChargingStation\ChargingStationAdminStatusUpdate.cs" />
    <Compile Include="RoamingNetwork\ChargingStationOperator\ChargingStation\ChargingStationStatus.cs" />
    <Compile Include="RoamingNetwork\ChargingStationOperator\ChargingStation\ChargingStationStatusUpdate.cs" />
    <Compile Include="RoamingNetwork\ChargingStationOperator\EVSE\EVSEDelegates.cs" />
    <Compile Include="RoamingNetwork\ChargingStationOperator\EVSE\EVSEAdminStatusUpdate.cs" />
    <Compile Include="RoamingNetwork\ChargingStationOperator\EVSE\EVSEStatusUpdate.cs" />
    <Compile Include="RoamingNetwork\eMobilityProvider\eMobilityAccount\eMobilityAccount.cs" />
    <Compile Include="RoamingNetwork\eMobilityProvider\eMobilityStation\eMobilityStationExceptions.cs" />
    <Compile Include="RoamingNetwork\eMobilityProvider\eMobilityStation\eMobilityStationAdminStatusType.cs" />
    <Compile Include="RoamingNetwork\eMobilityProvider\eMobilityStation\eMobilityStationDelegates.cs" />
    <Compile Include="RoamingNetwork\eMobilityProvider\eMobilityStation\eMobilityStation.cs" />
    <Compile Include="RoamingNetwork\eMobilityProvider\eMobilityStation\eMobilityStationAdminStatus.cs" />
    <Compile Include="RoamingNetwork\eMobilityProvider\eMobilityStation\eMobilityStation_Id.cs" />
    <Compile Include="RoamingNetwork\eMobilityProvider\eMobilityStation\INetworkEMobilityStation.cs" />
    <Compile Include="RoamingNetwork\eMobilityProvider\eMobilityStation\IRemoteEMobilityStation.cs" />
    <Compile Include="RoamingNetwork\eMobilityProvider\eVehicle\eVehicleExceptions.cs" />
    <Compile Include="RoamingNetwork\eMobilityProvider\eVehicle\eVehicleDelegates.cs" />
    <Compile Include="RoamingNetwork\eMobilityProvider\eVehicle\eVehicleStatusType.cs" />
    <Compile Include="RoamingNetwork\eMobilityProvider\eVehicle\eVehicleAdminStatusType.cs" />
    <Compile Include="RoamingNetwork\eMobilityProvider\eVehicle\eVehicleStatus.cs" />
    <Compile Include="RoamingNetwork\eMobilityProvider\eVehicle\eVehicleAdminStatus.cs" />
    <Compile Include="RoamingNetwork\eMobilityProvider\eVehicle\eVehicle.cs" />
    <Compile Include="RoamingNetwork\eMobilityProvider\eVehicle\eVehicle_Id.cs" />
    <Compile Include="RoamingNetwork\eMobilityProvider\eVehicle\INetworkEVehicle.cs" />
    <Compile Include="RoamingNetwork\eMobilityProvider\eVehicle\IRemoteEVehicle.cs" />
    <Compile Include="RoamingNetwork\eMobilityProvider\IRemoteEMobilityProvider.cs" />
    <Compile Include="RoamingNetwork\GridOperator\GridOperatorPriority.cs" />
    <Compile Include="RoamingNetwork\GridOperator\IGridOperator.cs" />
    <Compile Include="RoamingNetwork\GridOperator\IRemoteGridOperator.cs" />
    <Compile Include="RoamingNetwork\GridOperator\GridOperator.cs" />
    <Compile Include="RoamingNetwork\GridOperator\GridOperatorAdminStatusReport.cs" />
    <Compile Include="RoamingNetwork\GridOperator\GridOperatorAdminStatusType.cs" />
    <Compile Include="RoamingNetwork\GridOperator\GridOperatorDelegates.cs" />
    <Compile Include="RoamingNetwork\GridOperator\GridOperatorExceptions.cs" />
    <Compile Include="RoamingNetwork\GridOperator\GridOperatorStatusReport.cs" />
    <Compile Include="RoamingNetwork\GridOperator\GridOperatorStatusType.cs" />
    <Compile Include="RoamingNetwork\GridOperator\GridOperator_Id.cs" />
    <Compile Include="Entities\ICryptoEntity.cs" />
    <Compile Include="Entities\GeoInformations\NavigationProvider\NavigationProviderPriority.cs" />
    <Compile Include="Entities\GeoInformations\NavigationProvider\NavigationProvider.cs" />
    <Compile Include="Entities\GeoInformations\NavigationProvider\NavigationProviderAdminStatusReport.cs" />
    <Compile Include="Entities\GeoInformations\NavigationProvider\NavigationProviderAdminStatusType.cs" />
    <Compile Include="Entities\GeoInformations\NavigationProvider\NavigationProviderDelegates.cs" />
    <Compile Include="Entities\GeoInformations\NavigationProvider\NavigationProviderExceptions.cs" />
    <Compile Include="Entities\GeoInformations\NavigationProvider\NavigationProviderStatusReport.cs" />
    <Compile Include="Entities\GeoInformations\NavigationProvider\NavigationProviderStatusType.cs" />
    <Compile Include="Entities\GeoInformations\NavigationProvider\NavigationProvider_Id.cs" />
    <Compile Include="Entities\GeoInformations\NavigationProvider\INavigationProvider.cs" />
    <Compile Include="Entities\GeoInformations\NavigationProvider\IRemoteNavigationProvider.cs" />
    <Compile Include="RoamingNetwork\IRoamingNetwork.cs" />
    <Compile Include="RoamingNetwork\RoamingProvider\EMP\ECSORoamingProviderLogger.cs" />
    <Compile Include="RoamingNetwork\RoamingProvider\CSO\CSORoamingProvider_Id.cs" />
    <Compile Include="Commands\RemoteStartStop\IReserveRemoteStartStop.cs" />
    <Compile Include="RoamingNetwork\RoamingProvider\Exceptions.cs" />
    <Compile Include="Entities\GeoInformations\SmartCities\ISmartCity.cs" />
    <Compile Include="Entities\GeoInformations\SmartCities\IRemoteSmartCity.cs" />
    <Compile Include="Entities\GeoInformations\SmartCities\SmartCityProxy.cs" />
    <Compile Include="Entities\GeoInformations\SmartCities\SmartCityAdminStatusReport.cs" />
    <Compile Include="Entities\GeoInformations\SmartCities\SmartCityAdminStatusType.cs" />
    <Compile Include="Entities\GeoInformations\SmartCities\SmartCityDelegates.cs" />
    <Compile Include="Entities\GeoInformations\SmartCities\SmartCityExceptions.cs" />
    <Compile Include="Entities\GeoInformations\SmartCities\SmartCityPriority.cs" />
    <Compile Include="Entities\GeoInformations\SmartCities\SmartCityStatusReport.cs" />
    <Compile Include="Entities\GeoInformations\SmartCities\SmartCityStatusType.cs" />
    <Compile Include="Entities\GeoInformations\SmartCities\SmartCity_Id.cs" />
    <Compile Include="RoamingNetwork\eMobilityProvider\eMobilityProviderPriority.cs" />
    <Compile Include="RoamingNetwork\ParkingOperator\ParkingOperatorExceptions.cs" />
    <Compile Include="RoamingNetwork\ParkingOperator\ParkingOperatorAdminStatusType.cs" />
    <Compile Include="RoamingNetwork\ParkingOperator\ParkingOperatorDelegates.cs" />
    <Compile Include="RoamingNetwork\ParkingOperator\ParkingOperatorStatusType.cs" />
    <Compile Include="RoamingNetwork\ParkingOperator\IRemoteParkingOperator.cs" />
    <Compile Include="RoamingNetwork\ParkingOperator\ParkingOperator.cs" />
    <Compile Include="RoamingNetwork\ParkingOperator\ParkingOperator_Id.cs" />
    <Compile Include="RoamingNetwork\ParkingOperator\ParkingGarage\ParkingGarage.cs" />
    <Compile Include="RoamingNetwork\ParkingOperator\ParkingSensor\ParkingSensor.cs" />
    <Compile Include="RoamingNetwork\ParkingOperator\ParkingGarage\ParkingGarage_Id.cs" />
    <Compile Include="RoamingNetwork\ParkingOperator\ParkingGarage\ParkingGarageAdminStatusType.cs" />
    <Compile Include="RoamingNetwork\ParkingOperator\ParkingSensor\ParkingSensor_Id.cs" />
    <Compile Include="RoamingNetwork\ParkingOperator\ParkingSensor\ParkingSensorStatusType.cs" />
    <Compile Include="Entities\EntityHashSet.cs" />
    <Compile Include="RoamingNetwork\eMobilityProvider\eMobilityProviderAdminStatusTypes.cs" />
    <Compile Include="RoamingNetwork\eMobilityProvider\eMobilityProviderStatusTypes.cs" />
    <Compile Include="RoamingNetwork\eMobilityProvider\eMobilityProviderAdminStatusReport.cs" />
    <Compile Include="RoamingNetwork\eMobilityProvider\eMobilityProviderDelegates.cs" />
    <Compile Include="RoamingNetwork\eMobilityProvider\eMobilityProviderExceptions.cs" />
    <Compile Include="RoamingNetwork\eMobilityProvider\eMobilityProviderStatusReport.cs" />
    <Compile Include="RoamingNetwork\ParkingOperator\ParkingSpace\ParkingSpaceGroup.cs" />
    <Compile Include="RoamingNetwork\ParkingOperator\ParkingSpace\ParkingSpaceGroup_Id.cs" />
    <Compile Include="Entities\UserDefinedDictionary.cs" />
    <Compile Include="Entities\GeoInformations\NavigationProvider\Beacon\Beacon.cs" />
    <Compile Include="RoamingNetwork\ChargingStationOperator\ChargingStationOperatorDelegates.cs" />
    <Compile Include="RoamingNetwork\RoamingProvider\CSO\ICSORoamingProvider.cs" />
    <Compile Include="RoamingNetwork\RoamingProvider\EMP\IEMPRoamingProvider.cs" />
    <Compile Include="Commands\Status\AnonymousPushEVSEStatusService.cs" />
    <Compile Include="Commands\POIData\PushDataAndStatusDelegates.cs" />
    <Compile Include="Commands\RemoteStartStop\RemoteStopResult.cs" />
    <Compile Include="Commands\Reserve\CancelReservationResult.cs" />
    <Compile Include="Commands\SendCDRs\OnSendCDRsDelegate.cs" />
    <Compile Include="CommonTypes\ActionType.cs" />
    <Compile Include="CommonTypes\Attributes\InternalUseOnly.cs" />
    <Compile Include="CommonTypes\AuthInfoStatus.cs" />
    <Compile Include="CommonTypes\eMAIdStatus.cs" />
    <Compile Include="CommonTypes\eMAIdWithPIN.cs" />
    <Compile Include="RoamingNetwork\ChargingStationOperator\EVSE\PushEVSEStatusResult.cs" />
    <Compile Include="RoamingNetwork\ChargingStationOperator\EVSE\PushEVSEAdminStatusResult.cs" />
    <Compile Include="Commands\POIData\PushDataResult.cs" />
    <Compile Include="CommonTypes\AuthTokenStatus.cs" />
    <Compile Include="CommonTypes\StatusDiff.cs" />
    <Compile Include="CommonTypes\IStatus.cs" />
    <Compile Include="CommonTypes\StatusReport.cs" />
    <Compile Include="RoamingNetwork\ChargingStationOperator\ChargingStation\ChargingStationStatusExtentions.cs" />
    <Compile Include="Entities\Delegates.cs" />
    <Compile Include="RoamingNetwork\ChargingStationOperator\ChargingStationGroup\ChargingStationGroupAdminStatusTypes.cs" />
    <Compile Include="Entities\NetworkEntities\INetworkChargingPool.cs" />
    <Compile Include="RoamingNetwork\ChargingStationOperator\ChargingPool\IRemoteChargingPool.cs" />
    <Compile Include="RoamingNetwork\ChargingStationOperator\ChargingReservation\ChargingReservationCancellation.cs" />
    <Compile Include="RoamingNetwork\ChargingStationOperator\ChargingSession\ChargingSession.cs" />
    <Compile Include="RoamingNetwork\GridOperator\EnergyMeter\EnergyMeter_Id.cs" />
    <Compile Include="Entities\NetworkEntities\INetworkChargingStation.cs" />
    <Compile Include="RoamingNetwork\ChargingStationOperator\ChargingStation\IRemoteChargingStation.cs" />
    <Compile Include="CommonTypes\Brand\Brand.cs" />
    <Compile Include="CommonTypes\Brand\Brand_Id.cs" />
    <Compile Include="RoamingNetwork\ChargingStationOperator\ChargingStation\RemoteDelegates.cs" />
    <Compile Include="Entities\NetworkEntities\INetworkChargingStationOperator.cs" />
    <Compile Include="RoamingNetwork\ChargingStationOperator\IRemoteChargingStationOperator.cs" />
    <Compile Include="RoamingNetwork\ChargingStationOperator\EVSE\EVSEAdminStatusDiff.cs" />
    <Compile Include="RoamingNetwork\ChargingStationOperator\EVSE\EVSEAdminStatus.cs" />
    <Compile Include="RoamingNetwork\ChargingStationOperator\EVSE\EVSEAdminStatusExtentions.cs" />
    <Compile Include="RoamingNetwork\ChargingStationOperator\EVSE\EVSEStatusChange.cs" />
    <Compile Include="RoamingNetwork\ChargingStationOperator\EVSE\EVSEStatusExtentions.cs" />
    <Compile Include="RoamingNetwork\ChargingStationOperator\EVSE\EVSEStatus.cs" />
    <Compile Include="RoamingNetwork\ChargingStationOperator\EVSE\IRemoteEVSE.cs" />
    <Compile Include="RoamingNetwork\ChargingStationOperator\EVSE\RemoteDelegates.cs" />
    <Compile Include="RoamingNetwork\ParkingOperator\ParkingSpace\ParkingSpaceStatusType.cs" />
    <Compile Include="RoamingNetwork\RoamingNetworkDelegates.cs" />
    <Compile Include="RoamingNetwork\RoamingNetworks.cs" />
    <Compile Include="RoamingNetwork\RoamingProvider\ARoamingProvider.cs" />
    <Compile Include="RoamingNetwork\RoamingProvider\EMP\AWWCPEMPAdapter.cs" />
    <Compile Include="CommonTypes\AAuthentication.cs" />
    <Compile Include="RoamingNetwork\ChargingStationOperator\ChargingSession\ChargeDetailRecord.cs" />
    <Compile Include="RoamingNetwork\ChargingStationOperator\ChargingPool\ChargingPoolAdminStatusReport.cs" />
    <Compile Include="RoamingNetwork\ChargingStationOperator\ChargingPool\ChargingPoolStatusReport.cs" />
    <Compile Include="RoamingNetwork\ChargingStationOperator\ChargingPool\ChargingPoolAdminStatusType.cs" />
    <Compile Include="RoamingNetwork\ChargingStationOperator\ChargingPool\ChargingPoolStatusType.cs" />
    <Compile Include="RoamingNetwork\ChargingStationOperator\ChargingPool\ChargingPoolAdminStatusDiff.cs" />
    <Compile Include="RoamingNetwork\ChargingStationOperator\ChargingPool\RedirectedChargingPools.cs" />
    <Compile Include="RoamingNetwork\ChargingStationOperator\ChargingProduct\ChargingProduct_Id.cs" />
    <Compile Include="RoamingNetwork\ChargingStationOperator\ChargingReservation\ChargingReservation.cs" />
    <Compile Include="RoamingNetwork\ChargingStationOperator\ChargingReservation\ChargingReservationLevel.cs" />
    <Compile Include="RoamingNetwork\ChargingStationOperator\ChargingReservation\ChargingReservation_Id.cs" />
    <Compile Include="RoamingNetwork\ChargingStationOperator\ChargingStation\AccessibilityTypes.cs" />
    <Compile Include="RoamingNetwork\ChargingStationOperator\ChargingStation\ChargingStationAdminStatusTypes.cs" />
    <Compile Include="RoamingNetwork\ChargingStationOperator\ChargingStation\ChargingStationAdminStatusReport.cs" />
    <Compile Include="RoamingNetwork\ChargingStationOperator\ChargingStation\PaymentOptions.cs" />
    <Compile Include="RoamingNetwork\ChargingStationOperator\ChargingStation\AuthenticationMode.cs" />
    <Compile Include="RoamingNetwork\ChargingStationOperator\ChargingStation\ChargingStationStatusReport.cs" />
    <Compile Include="RoamingNetwork\ChargingStationOperator\ChargingStation\RedirectedChargingStations.cs" />
    <Compile Include="RoamingNetwork\ChargingStationOperator\ChargingStationOperatorAdminStatusReport.cs" />
    <Compile Include="RoamingNetwork\ChargingStationOperator\ChargingStationOperatorStatusReport.cs" />
    <Compile Include="RoamingNetwork\ChargingStationOperator\ChargingStationOperatorAdminStatusType.cs" />
    <Compile Include="RoamingNetwork\ChargingStationOperator\ChargingStationOperatorStatusType.cs" />
    <Compile Include="RoamingNetwork\ChargingStationOperator\EVSE\EVSEAdminStatusTypes.cs" />
    <Compile Include="RoamingNetwork\ChargingStationOperator\EVSE\EVSEAdminStatusReport.cs" />
    <Compile Include="RoamingNetwork\ChargingStationOperator\ChargingStation\ChargingStationAdminStatusDiff.cs" />
    <Compile Include="RoamingNetwork\RoamingNetworkAdminStatusType.cs" />
    <Compile Include="RoamingNetwork\RoamingNetworkStatusType.cs" />
    <Compile Include="RoamingNetwork\ChargingStationOperator\EVSE\CurrentTypes.cs" />
    <Compile Include="RoamingNetwork\ChargingStationOperator\EVSE\ChargingModes.cs" />
    <Compile Include="Commands\Reserve\ReservationHandling.cs" />
    <Compile Include="Commands\Reserve\ReservationResult.cs" />
    <Compile Include="RoamingNetwork\ChargingStationOperator\EVSE\RedirectedEVSEs.cs" />
    <Compile Include="Importer\WWCPImporter.cs" />
    <Compile Include="Importer\ImporterDefaults.cs" />
    <Compile Include="RoamingNetwork\ChargingStationOperator\EVSE\EVSEStatusReport.cs" />
    <Compile Include="RoamingNetwork\ChargingStationOperator\EVSE\GridConnectionTypes.cs" />
    <Compile Include="Entities\IEntity.cs" />
    <Compile Include="CommonTypes\Attributes\ChargeWithContract.cs" />
    <Compile Include="CommonTypes\Attributes\ChargeWithoutContract.cs" />
    <Compile Include="CommonTypes\Attributes\FreeCharge.cs" />
    <Compile Include="CommonTypes\WWCPException.cs" />
    <Compile Include="RoamingNetwork\GridOperator\ChargingServicePlan\ChargingServicePlan.cs" />
    <Compile Include="RoamingNetwork\GridOperator\ChargingServicePlan\ChargingServicePlan_Id.cs" />
    <Compile Include="RoamingNetwork\ChargingStationOperator\EVSE\EVSEStatusDiff.cs" />
    <Compile Include="RoamingNetwork\ChargingStationOperator\ChargingStation\ChargingStationStatusTypes.cs" />
    <Compile Include="RoamingNetwork\ParkingOperator\ParkingSpace\ParkingSpace.cs" />
    <Compile Include="RoamingNetwork\ParkingOperator\ParkingSpace\ParkingSpace_Id.cs" />
    <Compile Include="RoamingNetwork\ChargingStationOperator\ChargingStationGroup\ChargingStationGroupExceptions.cs" />
    <Compile Include="RoamingNetwork\ChargingStationOperator\ChargingStation\ChargingStationExceptions.cs" />
    <Compile Include="RoamingNetwork\ChargingStationOperator\ChargingStationGroup\ChargingStationGroup.cs" />
    <Compile Include="RoamingNetwork\ChargingStationOperator\EVSE\EVSEExceptions.cs" />
    <Compile Include="RoamingNetwork\ChargingStationOperator\ChargingPool\ChargingPoolExceptions.cs" />
    <Compile Include="RoamingNetwork\ChargingStationOperator\ChargingStation\ChargingStation.cs" />
    <Compile Include="Entities\AEMobilityEntity.cs" />
    <Compile Include="RoamingNetwork\ChargingStationOperator\ChargingStation\UIFeatures.cs" />
    <Compile Include="RoamingNetwork\ChargingStationOperator\EVSE\EVSEStatusTypes.cs" />
    <Compile Include="RoamingNetwork\ChargingStationOperator\EVSE\PlugTypes.cs" />
    <Compile Include="RoamingNetwork\ChargingStationOperator\EVSE\CableType.cs" />
    <Compile Include="RoamingNetwork\ChargingStationOperator\EVSE\SocketOutlet.cs" />
    <Compile Include="RoamingNetwork\ChargingStationOperator\ChargingStation\AddEVSEResult.cs" />
    <Compile Include="RoamingNetwork\ChargingStationOperator\ChargingPool\ChargingPool.cs" />
    <Compile Include="RoamingNetwork\ChargingStationOperator\ChargingStation\RegisterEVSEResult.cs" />
    <Compile Include="CommonTypes\Auth_Token.cs" />
    <Compile Include="RoamingNetwork\ChargingStationOperator\ChargingSession\ChargingSession_Id.cs" />
    <Compile Include="RoamingNetwork\ChargingStationOperator\ChargingStationOperatorExceptions.cs" />
    <Compile Include="RoamingNetwork\RoamingNetworkExceptions.cs" />
    <Compile Include="RoamingNetwork\ChargingStationOperator\ChargingStationOperator.cs" />
    <Compile Include="RoamingNetwork\ChargingStationOperator\ChargingStation\ChargingStation_Id.cs" />
    <Compile Include="RoamingNetwork\ChargingStationOperator\ChargingPool\ChargingPool_Id.cs" />
    <Compile Include="RoamingNetwork\eMobilityProvider\eMobilityProviderProxy.cs" />
    <Compile Include="RoamingNetwork\eMobilityProvider\eMobilityProvider_Id.cs" />
    <Compile Include="RoamingNetwork\ChargingStationOperator\ChargingStationOperator_Id.cs" />
    <Compile Include="RoamingNetwork\eMobilityProvider\eMobilityAccount\eMobilityAccount_Id.cs" />
    <Compile Include="RoamingNetwork\ChargingStationOperator\EVSE\EVSE_Id.cs" />
    <Compile Include="RoamingNetwork\ChargingStationOperator\EVSE\EVSE.cs" />
    <Compile Include="RoamingNetwork\RoamingNetwork_Id.cs" />
    <Compile Include="RoamingNetwork\RoamingNetwork.cs" />
    <Compile Include="Importer\ImporterForwardingInfo.cs" />
    <Compile Include="RoamingNetwork\eMobilityProvider\IEMobilityProvider.cs" />
    <Compile Include="CommonTypes\SessionInfo.cs" />
    <Compile Include="JSON_IO\ChargeDetailRecords.cs" />
    <Compile Include="JSON_IO\ChargingReservations.cs" />
    <Compile Include="JSON_IO\EVSEGroups.cs" />
    <Compile Include="JSON_IO\ChargingStationGroups.cs" />
    <Compile Include="JSON_IO\eMobilityProviders.cs" />
    <Compile Include="JSON_IO\GridOperator.cs" />
    <Compile Include="JSON_IO\ParkingOperators.cs" />
    <Compile Include="JSON_IO\RoamingNetworks.cs" />
    <Compile Include="JSON_IO\SimpleTypes.cs" />
    <Compile Include="JSON_IO\SmartCities.cs" />
    <Compile Include="JSON_IO\SocketOutlets.cs" />
    <Compile Include="Entities\NetworkEntities\ExtentionMethods.cs" />
    <Compile Include="Entities\NetworkEntities\ANetworkChargingStation.cs" />
    <Compile Include="Entities\NetworkEntities\NetworkEVSEStub.cs" />
    <Compile Include="Entities\NetworkEntities\RemoteChargingStationOperator.cs" />
    <Compile Include="Properties\AssemblyInfo.cs" />
    <Compile Include="RoamingNetwork\RoamingProvider\CSO\ACSORoamingProvider.cs" />
    <Compile Include="RoamingNetwork\RoamingProvider\EMP\EMPRoamingProvider_Id.cs" />
    <Compile Include="Commands\AuthorizeStartStop\TokenAuthorizationResultType.cs" />
    <Compile Include="Commands\AuthorizeStartStop\AuthStartResult.cs" />
    <Compile Include="Commands\AuthorizeStartStop\AuthStopResult.cs" />
    <Compile Include="Commands\SendCDRs\SendCDRsResult.cs" />
    <Compile Include="InternalsVisibleTo.cs" />
    <Compile Include="Version.cs" />
    <Compile Include="Entities\VirtualEntities\ExtentionMethods.cs" />
    <Compile Include="Entities\VirtualEntities\VirtualChargingPool.cs" />
    <Compile Include="Entities\VirtualEntities\VirtualChargingStation.cs" />
    <Compile Include="Entities\VirtualEntities\VirtualEVSE.cs" />
  </ItemGroup>
  <ItemGroup>
    <None Include="README.md" />
  </ItemGroup>
  <ItemGroup>
    <ProjectReference Include="..\..\BouncyCastle\crypto\crypto.csproj">
      <Project>{38872a5f-e87e-4fad-b109-8eb7b2e6a4a0}</Project>
      <Name>crypto</Name>
    </ProjectReference>
    <ProjectReference Include="..\..\Hermod\Hermod\Hermod.csproj">
      <Project>{477efd16-3627-4473-957d-44ca9a9dfb79}</Project>
      <Name>Hermod</Name>
    </ProjectReference>
    <ProjectReference Include="..\..\Styx\Styx\Styx.csproj">
      <Project>{af76ecc0-2ca5-4cff-9e1e-ff5478c4b6e4}</Project>
      <Name>Styx</Name>
    </ProjectReference>
  </ItemGroup>
  <ItemGroup>
    <Folder Include="Commands\SendChargingSession\" />
    <Folder Include="Entities\GeoInformations\Energy\PV\" />
    <Folder Include="Entities\GeoInformations\Energy\Storage\" />
    <Folder Include="Entities\GeoInformations\Energy\Wind\" />
    <Folder Include="Entities\GeoInformations\SmartCities\ConstructionSite\" />
    <Folder Include="Entities\GeoInformations\SmartCities\Street\" />
    <Folder Include="Entities\GeoInformations\SmartCities\WLAN\" />
    <Folder Include="Responses\" />
  </ItemGroup>
  <Import Project="$(MSBuildToolsPath)\Microsoft.CSharp.targets" />
  <!-- To modify your build process, add your task inside one of the targets below and uncomment it. 
       Other similar extension points exist, see Microsoft.Common.targets.
  <Target Name="BeforeBuild">
  </Target>
  <Target Name="AfterBuild">
  </Target>
  -->
</Project><|MERGE_RESOLUTION|>--- conflicted
+++ resolved
@@ -10,10 +10,7 @@
     <RootNamespace>org.GraphDefined.WWCP.Core</RootNamespace>
     <AssemblyName>org.GraphDefined.WWCP.Core</AssemblyName>
     <TargetFrameworkVersion>v4.8</TargetFrameworkVersion>
-<<<<<<< HEAD
-=======
     <LangVersion>8.0</LangVersion>
->>>>>>> 64ffe51b
     <FileAlignment>512</FileAlignment>
     <TargetFrameworkProfile />
   </PropertyGroup>
