﻿///*
// * Copyright (c) 2014-2022 GraphDefined GmbH <achim.friedland@graphdefined.com>
// * This file is part of WWCP Core <https://github.com/OpenChargingCloud/WWCP_Core>
// *
// * Licensed under the Affero GPL license, Version 3.0 (the "License");
// * you may not use this file except in compliance with the License.
// * You may obtain a copy of the License at
// *
// *     http://www.gnu.org/licenses/agpl.html
// *
// * Unless required by applicable law or agreed to in writing, software
// * distributed under the License is distributed on an "AS IS" BASIS,
// * WITHOUT WARRANTIES OR CONDITIONS OF ANY KIND, either express or implied.
// * See the License for the specific language governing permissions and
// * limitations under the License.
// */

//#region Usings

//using System.Collections;

//using org.GraphDefined.Vanaheimr.Illias;

//#endregion

//namespace cloud.charging.open.protocols.WWCP
//{

//    /// <summary>
//    /// Results of the UserDefinedDictionary SET method.
//    /// </summary>
//    public enum SetPropertyResult
//    {

//        /// <summary>
//        /// A new property was added.
//        /// </summary>
//        Added    = 0,

//        /// <summary>
//        /// An existing property value was updated.
//        /// </summary>
//        Changed  = 1,

//        /// <summary>
//        /// The property could not be updated.
//        /// </summary>
//        Conflict = 2,

//        /// <summary>
//        /// The property was removed.
//        /// </summary>
//        Removed  = 3

//    }

//    public class UserDefinedDictionary : IEnumerable<KeyValuePair<String, Object>>
//    {

//        #region Data

//        private Dictionary<String, Object> _Dictionary;

//        #endregion

//        #region Events

//        /// <summary>
//        /// An event called whenever a property of this entity changed.
//        /// </summary>
//        public event OnPropertyChangedDelegate OnPropertyChanged;

//        #endregion

//        #region Constructor(s)

//        public UserDefinedDictionary()
//        {
//            _Dictionary = new Dictionary<String, Object>();
//        }

//        #endregion


//        #region Set(Key, NewValue, OldValue = null, EventTrackingId = null)

<<<<<<< HEAD
        public SetPropertyResult Set(String             Key,
                                     Object             NewValue,
                                     Object?            OldValue          = null,
                                     EventTracking_Id?  EventTrackingId   = null)
        {
=======
//        public SetPropertyResult Set(String            Key,
//                                     Object            NewValue,
//                                     Object            OldValue         = null,
//                                     EventTracking_Id  EventTrackingId  = null)
//        {
>>>>>>> 0a906a50

//            // Locks are shit, but ConcurrentDictionary does not compare values correctly!
//            lock (_Dictionary)
//            {

//                Object _CurrentValue;

//                if (!_Dictionary.TryGetValue(Key, out _CurrentValue))
//                {

//                    _Dictionary.Add(Key, NewValue);

//                    OnPropertyChanged?.Invoke(Timestamp.Now,
//                                              EventTrackingId,
//                                              this,
//                                              Key,
//                                              OldValue,
//                                              NewValue);

//                    return SetPropertyResult.Added;

//                }

//                if (_CurrentValue.ToString() != OldValue.ToString())
//                    return SetPropertyResult.Conflict;

//                if (NewValue != null)
//                {

//                    _Dictionary[Key] = NewValue;

//                    OnPropertyChanged?.Invoke(Timestamp.Now,
//                                              EventTrackingId,
//                                              this,
//                                              Key,
//                                              OldValue,
//                                              NewValue);

//                    return SetPropertyResult.Changed;

//                }


//                _Dictionary.Remove(Key);

//                OnPropertyChanged?.Invoke(Timestamp.Now,
//                                          EventTrackingId,
//                                          this,
//                                          Key,
//                                          OldValue,
//                                          null);

//                return SetPropertyResult.Removed;

//            }

//        }

//        #endregion

//        #region ContainsKey(Key)

//        public Boolean ContainsKey(String Key)

//            => _Dictionary.ContainsKey(Key);

//        #endregion

//        #region Contains(Key, Value)

//        public Boolean Contains(String  Key,
//                                Object  Value)
//        {

//            Object CurrentValue;

//            if (!_Dictionary.TryGetValue(Key, out CurrentValue))
//                return false;

//            return CurrentValue.ToString() == Value.ToString();

//        }

//        #endregion

//        #region Contains(KeyValuePair)

//        public Boolean Contains(KeyValuePair<String, Object>  KeyValuePair)

//            => Contains(KeyValuePair.Key, KeyValuePair.Value);

//        #endregion

//        #region Get(Key)

//        public Object Get(String Key)
//        {

//            lock (_Dictionary)
//            {

//                Object _CurrentValue;

//                if (_Dictionary.TryGetValue(Key, out _CurrentValue))
//                    return _CurrentValue;

//                return null;

//            }

//        }

//        #endregion

//        #region TryGet(Key, out Value)

//        public Boolean TryGet(String Key, out Object Value)

//            => _Dictionary.TryGetValue(Key, out Value);

//        #endregion

//        #region Remove(Key)

//        public Object Remove(String Key)
//        {

//            lock (_Dictionary)
//            {

//                if (_Dictionary.TryGetValue(Key, out Object currentValue))
//                {
//                    _Dictionary.Remove(Key);
//                    return currentValue;
//                }

//                return null;

//            }

//        }

//        #endregion


//        #region GetEnumerator()

//        public IEnumerator<KeyValuePair<String, Object>> GetEnumerator()
//            => _Dictionary.GetEnumerator();

//        IEnumerator IEnumerable.GetEnumerator()
//            => _Dictionary.GetEnumerator();

//        #endregion

//    }

//}<|MERGE_RESOLUTION|>--- conflicted
+++ resolved
@@ -84,19 +84,12 @@
 
 //        #region Set(Key, NewValue, OldValue = null, EventTrackingId = null)
 
-<<<<<<< HEAD
-        public SetPropertyResult Set(String             Key,
-                                     Object             NewValue,
-                                     Object?            OldValue          = null,
-                                     EventTracking_Id?  EventTrackingId   = null)
-        {
-=======
+
 //        public SetPropertyResult Set(String            Key,
 //                                     Object            NewValue,
 //                                     Object            OldValue         = null,
 //                                     EventTracking_Id  EventTrackingId  = null)
 //        {
->>>>>>> 0a906a50
 
 //            // Locks are shit, but ConcurrentDictionary does not compare values correctly!
 //            lock (_Dictionary)
@@ -245,7 +238,7 @@
 //        #region GetEnumerator()
 
 //        public IEnumerator<KeyValuePair<String, Object>> GetEnumerator()
-//            => _Dictionary.GetEnumerator();
+//            => _Dictionary.GetEnumerator();d
 
 //        IEnumerator IEnumerable.GetEnumerator()
 //            => _Dictionary.GetEnumerator();
