﻿/*
 * Copyright (c) 2014-2023 GraphDefined GmbH <achim.friedland@graphdefined.com>
 * This file is part of WWCP Core <https://github.com/OpenChargingCloud/WWCP_Core>
 *
 * Licensed under the Affero GPL license, Version 3.0 (the "License");
 * you may not use this file except in compliance with the License.
 * You may obtain a copy of the License at
 *
 *     http://www.gnu.org/licenses/agpl.html
 *
 * Unless required by applicable law or agreed to in writing, software
 * distributed under the License is distributed on an "AS IS" BASIS,
 * WITHOUT WARRANTIES OR CONDITIONS OF ANY KIND, either express or implied.
 * See the License for the specific language governing permissions and
 * limitations under the License.
 */

#region Usings

using System;
using System.Text.RegularExpressions;

using org.GraphDefined.Vanaheimr.Illias;

#endregion

namespace cloud.charging.open.protocols.WWCP
{

    /// <summary>
    /// The unique identification of of a group of electric vehicle charging tariff group.
    /// </summary>
    public readonly struct ChargingTariffGroup_Id : IId,
                                                    IEquatable<ChargingTariffGroup_Id>,
                                                    IComparable<ChargingTariffGroup_Id>

    {

        #region Data

        /// <summary>
        /// The regular expression for parsing a charging tariff group identification.
        /// </summary>
        public  static readonly Regex  ChargingTariffGroupId_RegEx  = new (@"^([A-Z]{2}\*?[A-Z0-9]{3})\*?TG([a-zA-Z0-9_][a-zA-Z0-9_\*\-\.€\$]{0,50})$",
                                                                           RegexOptions.IgnorePatternWhitespace);

        #endregion

        #region Properties

        /// <summary>
        /// The charging station operator identification.
        /// </summary>
        public ChargingStationOperator_Id  OperatorId   { get; }

        /// <summary>
        /// The suffix of the identification.
        /// </summary>
        public String                      Suffix       { get; }

        /// <summary>
        /// Indicates whether this identification is null or empty.
        /// </summary>
        public Boolean IsNullOrEmpty
            => Suffix.IsNullOrEmpty();

        /// <summary>
        /// Indicates whether this identification is NOT null or empty.
        /// </summary>
        public Boolean IsNotNullOrEmpty
<<<<<<< HEAD
            => Suffix.IsNullOrEmpty();
=======
            => Suffix.IsNotNullOrEmpty();
>>>>>>> 03bae5cd

        /// <summary>
        /// Returns the length of the identification.
        /// </summary>
        public UInt64 Length
            => (UInt64) (OperatorId.ToString(OperatorIdFormats.ISO_STAR).Length + 2 + Suffix.Length);

        #endregion

        #region Constructor(s)

        /// <summary>
        /// Generate a new electric vehicle charging tariff group identification
        /// based on the given charging station operator and identification suffix.
        /// </summary>
        private ChargingTariffGroup_Id(ChargingStationOperator_Id  OperatorId,
                                       String                      Suffix)
        {

            #region Initial checks

            if (Suffix.IsNullOrEmpty())
                throw new ArgumentNullException(nameof(Suffix), "The charging tariff group identification suffix must not be null or empty!");

            #endregion

            this.OperatorId  = OperatorId;
            this.Suffix      = Suffix;

        }

        #endregion


        #region Random(OperatorId, Mapper = null)

        /// <summary>
        /// Generate a new unique identification of a charging tariff group.
        /// </summary>
        /// <param name="OperatorId">The unique identification of a charging station operator.</param>
        /// <param name="Mapper">A delegate to modify the newly generated charging tariff group identification.</param>
        public static ChargingTariffGroup_Id Random(ChargingStationOperator_Id  OperatorId,
                                                    Func<String, String>?       Mapper   = null)


            => new (OperatorId,
                    Mapper is not null
                        ? Mapper(RandomExtensions.RandomString(30))
                        :        RandomExtensions.RandomString(30));

        #endregion

        #region Parse(Text)

        /// <summary>
        /// Parse the given string as a charging tariff group identification.
        /// </summary>
        /// <param name="Text">A text representation of a charging tariff group identification.</param>
        public static ChargingTariffGroup_Id Parse(String Text)
        {

            #region Initial checks

            if (Text.IsNullOrEmpty())
                throw new ArgumentNullException(nameof(Text), "The given text representation of a charging tariff group identification must not be null or empty!");

            #endregion

            var matchCollection = ChargingTariffGroupId_RegEx.Matches(Text);

            if (matchCollection.Count != 1)
                throw new ArgumentException("Illegal text representation of a charging tariff group identification: '{Text}'!",
                                            nameof(Text));

            if (ChargingStationOperator_Id.TryParse(matchCollection[0].Groups[1].Value, out ChargingStationOperator_Id chargingStationOperatorId))
                return new ChargingTariffGroup_Id(chargingStationOperatorId,
                                                  matchCollection[0].Groups[2].Value);

            throw new ArgumentException("Illegal charging tariff group identification '" + Text + "'!",
                                        nameof(Text));

        }

        #endregion

        #region Parse(OperatorId, Suffix)

        /// <summary>
        /// Parse the given string as a charging tariff group identification.
        /// </summary>
        /// <param name="OperatorId">The unique identification of a charging station operator.</param>
        /// <param name="Suffix">The suffix of the charging tariff group identification.</param>
        public static ChargingTariffGroup_Id Parse(ChargingStationOperator_Id  OperatorId,
                                              String                      Suffix)

            => Parse(OperatorId.ToString(OperatorIdFormats.ISO_STAR) + "*TG" + Suffix);

        #endregion

        #region TryParse(Text, out ChargingTariffGroup_Id)

        /// <summary>
        /// Parse the given string as a charging tariff group identification.
        /// </summary>
        public static Boolean TryParse(String Text, out ChargingTariffGroup_Id ChargingTariffGroupId)
        {

            #region Initial checks

            if (Text.IsNullOrEmpty())
            {
                ChargingTariffGroupId = default;
                return false;
            }

            #endregion

            try
            {

                ChargingTariffGroupId = default(ChargingTariffGroup_Id);

                var matchCollection = ChargingTariffGroupId_RegEx.Matches(Text);

                if (matchCollection.Count != 1)
                    return false;

                if (ChargingStationOperator_Id.TryParse(matchCollection[0].Groups[1].Value, out ChargingStationOperator_Id chargingStationOperatorId))
                {

                    ChargingTariffGroupId = new ChargingTariffGroup_Id(chargingStationOperatorId,
                                                                       matchCollection[0].Groups[2].Value);

                    return true;

                }

            }
            catch
            { }

            ChargingTariffGroupId = default;
            return false;

        }

        #endregion

        #region Clone

        /// <summary>
        /// Clone this charging tariff group identification.
        /// </summary>
        public ChargingTariffGroup_Id Clone

            => new (OperatorId.Clone,
                    new String(Suffix.ToCharArray()));

        #endregion


        #region Operator overloading

        #region Operator == (ChargingTariffGroupId1, ChargingTariffGroupId2)

        /// <summary>
        /// Compares two instances of this object.
        /// </summary>
        /// <param name="ChargingTariffGroupId1">A charging tariff group identification.</param>
        /// <param name="ChargingTariffGroupId2">Another charging tariff group identification.</param>
        /// <returns>true|false</returns>
        public static Boolean operator == (ChargingTariffGroup_Id ChargingTariffGroupId1, ChargingTariffGroup_Id ChargingTariffGroupId2)
        {

            // If both are null, or both are same instance, return true.
            if (ReferenceEquals(ChargingTariffGroupId1, ChargingTariffGroupId2))
                return true;

            // If one is null, but not both, return false.
            if (((Object) ChargingTariffGroupId1 == null) || ((Object) ChargingTariffGroupId2 == null))
                return false;

            return ChargingTariffGroupId1.Equals(ChargingTariffGroupId2);

        }

        #endregion

        #region Operator != (ChargingTariffGroupId1, ChargingTariffGroupId2)

        /// <summary>
        /// Compares two instances of this object.
        /// </summary>
        /// <param name="ChargingTariffGroupId1">A charging tariff group identification.</param>
        /// <param name="ChargingTariffGroupId2">Another charging tariff group identification.</param>
        /// <returns>true|false</returns>
        public static Boolean operator != (ChargingTariffGroup_Id ChargingTariffGroupId1, ChargingTariffGroup_Id ChargingTariffGroupId2)
            => !(ChargingTariffGroupId1 == ChargingTariffGroupId2);

        #endregion

        #region Operator <  (ChargingTariffGroupId1, ChargingTariffGroupId2)

        /// <summary>
        /// Compares two instances of this object.
        /// </summary>
        /// <param name="ChargingTariffGroupId1">A charging tariff group identification.</param>
        /// <param name="ChargingTariffGroupId2">Another charging tariff group identification.</param>
        /// <returns>true|false</returns>
        public static Boolean operator < (ChargingTariffGroup_Id ChargingTariffGroupId1, ChargingTariffGroup_Id ChargingTariffGroupId2)
        {

            if ((Object) ChargingTariffGroupId1 == null)
                throw new ArgumentNullException(nameof(ChargingTariffGroupId1), "The given ChargingTariffGroupId1 must not be null!");

            return ChargingTariffGroupId1.CompareTo(ChargingTariffGroupId2) < 0;

        }

        #endregion

        #region Operator <= (ChargingTariffGroupId1, ChargingTariffGroupId2)

        /// <summary>
        /// Compares two instances of this object.
        /// </summary>
        /// <param name="ChargingTariffGroupId1">A charging tariff group identification.</param>
        /// <param name="ChargingTariffGroupId2">Another charging tariff group identification.</param>
        /// <returns>true|false</returns>
        public static Boolean operator <= (ChargingTariffGroup_Id ChargingTariffGroupId1, ChargingTariffGroup_Id ChargingTariffGroupId2)
            => !(ChargingTariffGroupId1 > ChargingTariffGroupId2);

        #endregion

        #region Operator >  (ChargingTariffGroupId1, ChargingTariffGroupId2)

        /// <summary>
        /// Compares two instances of this object.
        /// </summary>
        /// <param name="ChargingTariffGroupId1">A charging tariff group identification.</param>
        /// <param name="ChargingTariffGroupId2">Another charging tariff group identification.</param>
        /// <returns>true|false</returns>
        public static Boolean operator > (ChargingTariffGroup_Id ChargingTariffGroupId1, ChargingTariffGroup_Id ChargingTariffGroupId2)
        {

            if ((Object) ChargingTariffGroupId1 == null)
                throw new ArgumentNullException(nameof(ChargingTariffGroupId1), "The given ChargingTariffGroupId1 must not be null!");

            return ChargingTariffGroupId1.CompareTo(ChargingTariffGroupId2) > 0;

        }

        #endregion

        #region Operator >= (ChargingTariffGroupId1, ChargingTariffGroupId2)

        /// <summary>
        /// Compares two instances of this object.
        /// </summary>
        /// <param name="ChargingTariffGroupId1">A charging tariff group identification.</param>
        /// <param name="ChargingTariffGroupId2">Another charging tariff group identification.</param>
        /// <returns>true|false</returns>
        public static Boolean operator >= (ChargingTariffGroup_Id ChargingTariffGroupId1, ChargingTariffGroup_Id ChargingTariffGroupId2)
            => !(ChargingTariffGroupId1 < ChargingTariffGroupId2);

        #endregion

        #endregion

        #region IComparable<ChargingTariffGroup_Id> Members

        #region CompareTo(Object)

        /// <summary>
        /// Compares two instances of this object.
        /// </summary>
        /// <param name="Object">An object to compare with.</param>
        public Int32 CompareTo(Object Object)
        {

            if (Object == null)
                throw new ArgumentNullException(nameof(Object), "The given object must not be null!");

            if (!(Object is ChargingTariffGroup_Id))
                throw new ArgumentException("The given object is not a charging tariff group identification!", nameof(Object));

            return CompareTo((ChargingTariffGroup_Id) Object);

        }

        #endregion

        #region CompareTo(ChargingStationId)

        /// <summary>
        /// Compares two instances of this object.
        /// </summary>
        /// <param name="ChargingStationId">An object to compare with.</param>
        public Int32 CompareTo(ChargingTariffGroup_Id ChargingStationId)
        {

            if ((Object) ChargingStationId == null)
                throw new ArgumentNullException(nameof(ChargingStationId), "The given charging tariff group identification must not be null!");

            // Compare the length of the identifications
            var _Result = Length.CompareTo(ChargingStationId.Length);

            // If equal: Compare charging operator identifications
            if (_Result == 0)
                _Result = OperatorId.CompareTo(ChargingStationId.OperatorId);

            // If equal: Compare suffix
            if (_Result == 0)
                _Result = String.Compare(Suffix, ChargingStationId.Suffix, StringComparison.Ordinal);

            return _Result;

        }

        #endregion

        #endregion

        #region IEquatable<ChargingTariffGroup_Id> Members

        #region Equals(Object)

        /// <summary>
        /// Compares two instances of this object.
        /// </summary>
        /// <param name="Object">An object to compare with.</param>
        /// <returns>true|false</returns>
        public override Boolean Equals(Object Object)
        {

            if (Object == null)
                return false;

            if (!(Object is ChargingTariffGroup_Id))
                return false;

            return Equals((ChargingTariffGroup_Id) Object);

        }

        #endregion

        #region Equals(ChargingStationId)

        /// <summary>
        /// Compares two charging tariff group identifications for equality.
        /// </summary>
        /// <param name="ChargingStationId">A charging tariff group identification to compare with.</param>
        /// <returns>True if both match; False otherwise.</returns>
        public Boolean Equals(ChargingTariffGroup_Id ChargingStationId)
        {

            if ((Object) ChargingStationId == null)
                return false;

            return OperatorId.Equals(ChargingStationId.OperatorId) &&
                   Suffix.    Equals(ChargingStationId.Suffix);

        }

        #endregion

        #endregion

        #region (override) GetHashCode()

        /// <summary>
        /// Return the HashCode of this object.
        /// </summary>
        /// <returns>The HashCode of this object.</returns>
        public override Int32 GetHashCode()

            => OperatorId.GetHashCode() ^
               Suffix.    GetHashCode();

        #endregion

        #region (override) ToString()

        /// <summary>
        /// Return a text representation of this object.
        /// </summary>
        public override String ToString()
            => String.Concat(OperatorId, "*T", Suffix);

        #endregion

    }

}<|MERGE_RESOLUTION|>--- conflicted
+++ resolved
@@ -33,7 +33,6 @@
     public readonly struct ChargingTariffGroup_Id : IId,
                                                     IEquatable<ChargingTariffGroup_Id>,
                                                     IComparable<ChargingTariffGroup_Id>
-
     {
 
         #region Data
@@ -68,11 +67,7 @@
         /// Indicates whether this identification is NOT null or empty.
         /// </summary>
         public Boolean IsNotNullOrEmpty
-<<<<<<< HEAD
             => Suffix.IsNullOrEmpty();
-=======
-            => Suffix.IsNotNullOrEmpty();
->>>>>>> 03bae5cd
 
         /// <summary>
         /// Returns the length of the identification.
