--- conflicted
+++ resolved
@@ -157,10 +157,7 @@
 
             => new (SessionId,
                     RemoteStopResultTypes.UnknownOperator,
-<<<<<<< HEAD
-                    Sender,
-=======
->>>>>>> dacfc022
+                    Sender,
                     I18NString.Create("The EVSE or charging station operator is unknown!"),
                     Runtime: Runtime);
 
@@ -179,10 +176,7 @@
 
             => new (SessionId,
                     RemoteStopResultTypes.UnknownLocation,
-<<<<<<< HEAD
-                    Sender,
-=======
->>>>>>> dacfc022
+                    Sender,
                     I18NString.Create("The charging location is unknown!"),
                     Runtime: Runtime);
 
@@ -204,10 +198,7 @@
             => new (SessionId:       SessionId,
                     Result:          RemoteStopResultTypes.InvalidSessionId,
                     Description:     I18NString.Create("The session identification is unknown or invalid!"),
-<<<<<<< HEAD
                     Sender:          Sender,
-=======
->>>>>>> dacfc022
                     AdditionalInfo:  AdditionalInfo,
                     Runtime:         Runtime);
 
@@ -226,10 +217,7 @@
 
             => new (SessionId,
                     RemoteStopResultTypes.InvalidCredentials,
-<<<<<<< HEAD
-                    Sender,
-=======
->>>>>>> dacfc022
+                    Sender,
                     I18NString.Create("Unauthorized remote stop or invalid credentials!"),
                     Runtime: Runtime);
 
@@ -248,10 +236,7 @@
 
             => new (SessionId,
                     RemoteStopResultTypes.InternalUse,
-<<<<<<< HEAD
-                    Sender,
-=======
->>>>>>> dacfc022
+                    Sender,
                     I18NString.Create("Reserved for internal use!"),
                     Runtime: Runtime);
 
@@ -270,10 +255,7 @@
 
             => new (SessionId,
                     RemoteStopResultTypes.OutOfService,
-<<<<<<< HEAD
-                    Sender,
-=======
->>>>>>> dacfc022
+                    Sender,
                     I18NString.Create("The EVSE or charging station is out of service!"),
                     Runtime: Runtime);
 
@@ -292,10 +274,7 @@
 
             => new (SessionId,
                     RemoteStopResultTypes.Offline,
-<<<<<<< HEAD
-                    Sender,
-=======
->>>>>>> dacfc022
+                    Sender,
                     I18NString.Create("The EVSE or charging station is offline!"),
                     Runtime: Runtime);
 
@@ -316,10 +295,7 @@
 
             => new (SessionId,
                     RemoteStopResultTypes.AlreadyStopped,
-<<<<<<< HEAD
-                    Sender,
-=======
->>>>>>> dacfc022
+                    Sender,
                     I18NString.Create("The charging process was already stopped!"),
                     AdditionalInfo,
                     Runtime: Runtime);
@@ -378,10 +354,7 @@
 
             => new (SessionId,
                     RemoteStopResultTypes.AsyncOperation,
-<<<<<<< HEAD
-                    Sender,
-=======
->>>>>>> dacfc022
+                    Sender,
                     Description ?? I18NString.Create("An async remote stop was sent successfully!"),
                     AdditionalInfo,
                     Runtime: Runtime);
@@ -403,10 +376,7 @@
 
             => new (SessionId,
                     RemoteStopResultTypes.Timeout,
-<<<<<<< HEAD
-                    Sender,
-=======
->>>>>>> dacfc022
+                    Sender,
                     Description ?? I18NString.Create("A timeout occured!"),
                     Runtime: Runtime);
 
@@ -429,10 +399,7 @@
 
             => new (SessionId,
                     RemoteStopResultTypes.CommunicationError,
-<<<<<<< HEAD
-                    Sender,
-=======
->>>>>>> dacfc022
+                    Sender,
                     Description ?? I18NString.Create("A communication error occured!"),
                     AdditionalInfo,
                     Runtime: Runtime);
@@ -456,10 +423,7 @@
 
             => new (SessionId,
                     RemoteStopResultTypes.Error,
-<<<<<<< HEAD
-                    Sender,
-=======
->>>>>>> dacfc022
+                    Sender,
                     Description ?? I18NString.Create("An error occured!"),
                     AdditionalInfo,
                     Runtime: Runtime);
@@ -482,11 +446,7 @@
                     RemoteStopResultTypes.Error,
                     Sender,
                     Description?.Trim().IsNotNullOrEmpty() == false
-<<<<<<< HEAD
-                         ? I18NString.Create(Languages.en, Description)
-=======
                          ? I18NString.Create(Description)
->>>>>>> dacfc022
                          : I18NString.Create("An error occured!"),
                     AdditionalInfo,
                     Runtime: Runtime);
